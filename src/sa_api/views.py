--- conflicted
+++ resolved
@@ -114,7 +114,6 @@
     authentication = (authentication.BasicAuthentication,)
     cache_prefix = 'dataset_collection'
 
-<<<<<<< HEAD
     def post(self, request, *args, **kwargs):
         response = super(DataSetCollectionView, self).post(request, *args, **kwargs)
         # Create an API key for the DataSet we just created.
@@ -133,10 +132,7 @@
         return response
 
 
-class DataSetInstanceView (AbsUrlMixin, ModelViewWithDataBlobMixin, views.InstanceModelView):
-=======
 class DataSetInstanceView (Ignore_CacheBusterMixin, AbsUrlMixin, ModelViewWithDataBlobMixin, views.InstanceModelView):
->>>>>>> caa99795
     resource = resources.DataSetResource
     authentication = (authentication.BasicAuthentication,)
 
