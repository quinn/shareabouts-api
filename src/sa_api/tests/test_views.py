--- conflicted
+++ resolved
@@ -5,11 +5,7 @@
 from django.core.urlresolvers import reverse
 from mock import patch
 from nose.tools import istest, assert_equal, assert_in
-<<<<<<< HEAD
 from ..models import DataSet, Place, Submission, SubmissionSet
-=======
-from ..models import Place, Submission, SubmissionSet, DataSet
->>>>>>> 1723bf21
 from ..models import SubmittedThing, Activity
 from ..views import SubmissionCollectionView
 import json
