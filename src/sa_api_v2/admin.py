"""
Basic behind-the-scenes maintenance for superusers,
via django.contrib.admin.
"""

import itertools
import json
import models
from django.contrib.admin import SimpleListFilter
<<<<<<< HEAD
from django.contrib.gis import admin
from .apikey.models import ApiKey
from .cors.models import Origin
=======
from django.contrib.auth.admin import UserAdmin as BaseUserAdmin
from django.contrib.auth.forms import UserChangeForm as BaseUserChangeForm
from django.contrib.gis import admin
from django.contrib import messages
from django.core.urlresolvers import reverse
from django.forms import ValidationError
from django.http import HttpResponseRedirect
from django.utils.html import escape
from django_ace import AceWidget
from django_object_actions import DjangoObjectActions
from .apikey.models import ApiKey
from .cors.models import Origin
from .tasks import clone_related_dataset_data
>>>>>>> 4d100e8f


class SubmissionSetFilter (SimpleListFilter):
    """
    Used to filter a list of submissions by type (set name).
    """
    title = 'Submission Set'
    parameter_name = 'set'

    def lookups(self, request, model_admin):
        qs = model_admin.get_queryset(request)
<<<<<<< HEAD
        qs = qs.order_by('parent__name').distinct('parent__name').values('parent__name')
        return [(elem['parent__name'], elem['parent__name']) for elem in qs]

    def queryset(self, request, qs):
        parent__name = self.value()
        if parent__name:
            qs = qs.filter(parent__name=parent__name)
=======
        qs = qs.order_by('set_name').distinct('set_name').values('set_name')
        return [(elem['set_name'], elem['set_name']) for elem in qs]

    def queryset(self, request, qs):
        set_name = self.value()
        if set_name:
            qs = qs.filter(set_name=set_name)
>>>>>>> 4d100e8f
        return qs


class DataSetFilter (SimpleListFilter):
    """
    Used to filter a list of submitted things by dataset slug.
    """
    title = 'Dataset'
    parameter_name = 'dataset'

    def lookups(self, request, model_admin):
        qs = model_admin.get_queryset(request)
        qs = qs.order_by('dataset__slug').distinct('dataset__slug').values('dataset__slug')
        return [(elem['dataset__slug'], elem['dataset__slug']) for elem in qs]

    def queryset(self, request, qs):
        dataset__slug = self.value()
        if dataset__slug:
            qs = qs.filter(dataset__slug=dataset__slug)
        return qs


<<<<<<< HEAD
class SubmittedThingAdmin(admin.OSMGeoAdmin):
    date_hierarchy = 'created_datetime'
    list_display = ('id', 'created_datetime', 'submitter_name', 'dataset', 'data')
=======
class InlineAttachmentAdmin(admin.StackedInline):
    model = models.Attachment
    extra = 0


class PrettyAceWidget (AceWidget):
    def render(self, name, value, attrs=None):
        if value:
            try:
                # If we can prettify the JSON, we should
                value = json.dumps(json.loads(value), indent=2)
            except ValueError:
                # If we cannot, then we should still display the value
                pass
        return super(PrettyAceWidget, self).render(name, value, attrs=attrs)


class SubmittedThingAdmin(admin.OSMGeoAdmin):
    date_hierarchy = 'created_datetime'
    inlines = (InlineAttachmentAdmin,)
    list_display = ('id', 'created_datetime', 'submitter_name', 'dataset', 'visible', 'data')
    list_editable = ('visible',)
>>>>>>> 4d100e8f
    list_filter = (DataSetFilter,)
    search_fields = ('submitter__username', 'data',)

    raw_id_fields = ('submitter', 'dataset')
<<<<<<< HEAD
=======
    readonly_fields = ('api_path',)
>>>>>>> 4d100e8f

    def submitter_name(self, obj):
        return obj.submitter.username if obj.submitter else None

    def get_queryset(self, request):
        qs = super(SubmittedThingAdmin, self).get_queryset(request)
        user = request.user
        if not user.is_superuser:
            qs = qs.filter(dataset__owner=user)
        return qs

<<<<<<< HEAD

class InlineApiKeyAdmin(admin.StackedInline):
    model = ApiKey.datasets.through
    raw_id_fields = ['apikey']
    extra = 1


class InlineOriginAdmin(admin.StackedInline):
    model = Origin.datasets.through
    raw_id_fields = ['origin']
    extra = 1
=======
    def get_form(self, request, obj=None, **kwargs):
        FormWithJSONCleaning = super(SubmittedThingAdmin, self).get_form(request, obj=obj, **kwargs)

        def clean_json_blob(form):
            data = form.cleaned_data['data']
            try:
                json.loads(data)
            except ValueError as e:
                raise ValidationError(e)
            return data

        FormWithJSONCleaning.clean_data = clean_json_blob
        FormWithJSONCleaning.base_fields['data'].widget = PrettyAceWidget(mode='json', width='100%', wordwrap=True, theme='jsoneditor')
        return FormWithJSONCleaning

    def save_model(self, request, obj, form, change):
        # Make changes through the admin silently.
        obj.save(silent=True)


class InlineApiKeyAdmin(admin.StackedInline):
    model = ApiKey
    # raw_id_fields = ['apikey']
    extra = 0
    readonly_fields = ('edit_url',)

    def permissions_list(self, instance):
        if instance.pk:
            return '<ul>%s</ul>' % ''.join(['<li>%s</li>' % (escape(permission),) for permission in instance.permissions.all()])
        else:
            return ''

    def edit_url(self, instance):
        if instance.pk is None:
            return '(You must save your dataset before you can edit the permissions on your API key.)'
        else:
            return (
                '<a href="%s"><strong>Edit permissions</strong></a>' % (reverse('admin:apikey_apikey_change', args=[instance.pk]))
                + self.permissions_list(instance)
            )
    edit_url.allow_tags = True


class InlineOriginAdmin(admin.StackedInline):
    model = Origin
    # raw_id_fields = ['origin']
    extra = 0
    readonly_fields = ('edit_url',)

    def permissions_list(self, instance):
        if instance.pk:
            return '<ul>%s</ul>' % ''.join(['<li>%s</li>' % (escape(permission),) for permission in instance.permissions.all()])
        else:
            return ''

    def edit_url(self, instance):
        if instance.pk is None:
            return '(You must save your dataset before you can edit the permissions on your origin.)'
        else:
            return (
                '<a href="%s"><strong>Edit permissions</strong></a>' % (reverse('admin:cors_origin_change', args=[instance.pk]))
                + self.permissions_list(instance)
            )
    edit_url.allow_tags = True
>>>>>>> 4d100e8f


class InlineGroupAdmin(admin.StackedInline):
    model = models.Group
    filter_horizontal = ('submitters',)
    extra = 0


class InlineDataSetPermissionAdmin(admin.TabularInline):
    model = models.DataSetPermission
    extra = 0


class InlineDataIndexAdmin(admin.TabularInline):
    model = models.DataIndex
    extra = 0


class InlineWebhookAdmin(admin.StackedInline):
    model = models.Webhook
    extra = 0


class WebhookAdmin(admin.ModelAdmin):
    list_display = ('id', 'dataset', 'submission_set', 'event', 'url',)
    raw_id_fields = ('dataset',)
    # list_filter = ('name',)


<<<<<<< HEAD
class DataSetAdmin(admin.ModelAdmin):
    list_display = ('display_name', 'slug', 'owner')
    prepopulated_fields = {'slug': ['display_name']}

    raw_id_fields = ('owner',)
    inlines = [InlineApiKeyAdmin, InlineOriginAdmin, InlineGroupAdmin]
=======
class DataSetAdmin(DjangoObjectActions, admin.ModelAdmin):
    list_display = ('display_name', 'slug', 'owner')
    prepopulated_fields = {'slug': ['display_name']}
    search_fields = ('display_name', 'slug', 'owner__username')

    objectactions = ('clone_dataset',)
    raw_id_fields = ('owner',)
    readonly_fields = ('api_path',)
    inlines = [InlineDataIndexAdmin, InlineDataSetPermissionAdmin, InlineApiKeyAdmin, InlineOriginAdmin, InlineGroupAdmin, InlineWebhookAdmin]

    def clone_dataset(self, request, obj):
        siblings = models.DataSet.objects.filter(owner=obj.owner)
        slugs = set([ds.slug for ds in siblings])

        for uniquifier in itertools.count(2):
            unique_slug = '-'.join([obj.slug, str(uniquifier)])
            if unique_slug not in slugs: break

        try:
            new_obj = obj.clone(overrides={'slug': unique_slug}, commit=False)
            new_obj.save()
            clone_related_dataset_data.apply_async(args=[obj.id, new_obj.id])

            new_obj_edit_url = reverse('admin:sa_api_v2_dataset_change', args=[new_obj.pk])
            messages.success(request, 'Cloning dataset. Please give it a few moments.')
            return HttpResponseRedirect(new_obj_edit_url)
        except Exception as e:
            messages.error(request, 'Failed to clone dataset: %s (%s)' % (e, type(e).__name__))

    def api_path(self, instance):
        path = reverse('dataset-detail', args=[instance.owner, instance.slug])
        return '<a href="{0}">{0}</a>'.format(path)
    api_path.allow_tags = True
>>>>>>> 4d100e8f

    def get_queryset(self, request):
        qs = super(DataSetAdmin, self).get_queryset(request)
        user = request.user
        if not user.is_superuser:
            qs = qs.filter(owner=user)
        return qs
<<<<<<< HEAD
    
=======

>>>>>>> 4d100e8f
    def get_form(self, request, obj=None, **kwargs):
        # Hide the owner field from non-superusers. All objects visible to the
        # user should be assumed to be owned by themselves.
        if not request.user.is_superuser:
            self.exclude = (self.exclude or ()) + ('owner',)
        return super(DataSetAdmin, self).get_form(request, obj, **kwargs)

    def save_model(self, request, obj, form, change):
        # Set the current user as the owner if the object has no owner and the
        # user is not a superuser.
        user = request.user
        if not user.is_superuser:
            if obj.owner_id is None:
                obj.owner = user
        super(DataSetAdmin, self).save_model(request, obj, form, change)


class PlaceAdmin(SubmittedThingAdmin):
    model = models.Place

    def api_path(self, instance):
        path = reverse('place-detail', args=[instance.dataset.owner, instance.dataset.slug, instance.id])
        return '<a href="{0}">{0}</a>'.format(path)
    api_path.allow_tags = True


class SubmissionAdmin(SubmittedThingAdmin):
    model = models.Submission

    list_display = SubmittedThingAdmin.list_display + ('place', 'set_',)
    list_filter = (SubmissionSetFilter,) + SubmittedThingAdmin.list_filter
<<<<<<< HEAD
    search_fields = ('parent__name',) + SubmittedThingAdmin.search_fields

    def set_(self, obj):
        return obj.parent.name
    set_.short_description = 'Set'
    set_.admin_order_field = 'parent__name'

    def place(self, obj):
        return obj.parent.place_id
    place.admin_order_field = 'parent__place'
=======
    search_fields = ('set_name',) + SubmittedThingAdmin.search_fields

    raw_id_fields = ('submitter', 'dataset', 'place')

    def set_(self, obj):
        return obj.set_name
    set_.short_description = 'Set'
    set_.admin_order_field = 'set_name'

    def place(self, obj):
        return obj.place_id
    place.admin_order_field = 'place'

    def api_path(self, instance):
        path = reverse('submission-detail', args=[instance.dataset.owner, instance.dataset.slug, instance.place.id, instance.set_name, instance.id])
        return '<a href="{0}">{0}</a>'.format(path)
    api_path.allow_tags = True
>>>>>>> 4d100e8f


class ActionAdmin(admin.ModelAdmin):
    date_hierarchy = 'created_datetime'
    list_display = ('id', 'created_datetime', 'action', 'type_of_thing', 'submitter_name', 'source')

    # Pre-Django 1.6
    def queryset(self, request):
        qs = super(ActionAdmin, self).queryset(request)
        return qs.select_related('submitter', 'thing', 'thing__place')

    # Django 1.6+
    def get_queryset(self, request):
        qs = super(ActionAdmin, self).get_queryset(request)
        return qs.select_related('submitter', 'thing', 'thing__place')

    def submitter_name(self, obj):
        return obj.submitter.username if obj.submitter else None

    def type_of_thing(self, obj):
        if obj.thing.place:
            return 'place'
        else:
            return 'submission'


class InlineGroupPermissionAdmin(admin.TabularInline):
    model = models.GroupPermission
    extra = 0


class GroupAdmin(admin.ModelAdmin):
    raw_id_fields = ('dataset',)
    filter_horizontal = ('submitters',)
    inlines = [InlineGroupPermissionAdmin]

    class Media:
        js = (
            'admin/js/jquery-1.11.0.min.js',
            'admin/js/jquery-ui-1.10.4.min.js',
            'admin/js/admin-list-reorder.js',
        )


class UserChangeForm(BaseUserChangeForm):
    class Meta(BaseUserChangeForm.Meta):
        model = models.User


class UserAdmin(BaseUserAdmin):
    form = UserChangeForm

    fieldsets = BaseUserAdmin.fieldsets + (
            # (None, {'fields': ('some_extra_data',)}),
    )

    def get_queryset(self, request):
        qs = super(UserAdmin, self).get_queryset(request)
        user = request.user
        if not user.is_superuser:
            # Only show users that have contributed to the owner's datasets
            qs = qs.filter(things__dataset__owner=user)
        return qs


admin.site.register(models.User, UserAdmin)
admin.site.register(models.DataSet, DataSetAdmin)
admin.site.register(models.Place, PlaceAdmin)
admin.site.register(models.Submission, SubmissionAdmin)
admin.site.register(models.Action, ActionAdmin)
admin.site.register(models.Group, GroupAdmin)
admin.site.register(models.Webhook, WebhookAdmin)<|MERGE_RESOLUTION|>--- conflicted
+++ resolved
@@ -7,11 +7,6 @@
 import json
 import models
 from django.contrib.admin import SimpleListFilter
-<<<<<<< HEAD
-from django.contrib.gis import admin
-from .apikey.models import ApiKey
-from .cors.models import Origin
-=======
 from django.contrib.auth.admin import UserAdmin as BaseUserAdmin
 from django.contrib.auth.forms import UserChangeForm as BaseUserChangeForm
 from django.contrib.gis import admin
@@ -25,7 +20,6 @@
 from .apikey.models import ApiKey
 from .cors.models import Origin
 from .tasks import clone_related_dataset_data
->>>>>>> 4d100e8f
 
 
 class SubmissionSetFilter (SimpleListFilter):
@@ -37,15 +31,6 @@
 
     def lookups(self, request, model_admin):
         qs = model_admin.get_queryset(request)
-<<<<<<< HEAD
-        qs = qs.order_by('parent__name').distinct('parent__name').values('parent__name')
-        return [(elem['parent__name'], elem['parent__name']) for elem in qs]
-
-    def queryset(self, request, qs):
-        parent__name = self.value()
-        if parent__name:
-            qs = qs.filter(parent__name=parent__name)
-=======
         qs = qs.order_by('set_name').distinct('set_name').values('set_name')
         return [(elem['set_name'], elem['set_name']) for elem in qs]
 
@@ -53,7 +38,6 @@
         set_name = self.value()
         if set_name:
             qs = qs.filter(set_name=set_name)
->>>>>>> 4d100e8f
         return qs
 
 
@@ -76,11 +60,6 @@
         return qs
 
 
-<<<<<<< HEAD
-class SubmittedThingAdmin(admin.OSMGeoAdmin):
-    date_hierarchy = 'created_datetime'
-    list_display = ('id', 'created_datetime', 'submitter_name', 'dataset', 'data')
-=======
 class InlineAttachmentAdmin(admin.StackedInline):
     model = models.Attachment
     extra = 0
@@ -103,15 +82,11 @@
     inlines = (InlineAttachmentAdmin,)
     list_display = ('id', 'created_datetime', 'submitter_name', 'dataset', 'visible', 'data')
     list_editable = ('visible',)
->>>>>>> 4d100e8f
     list_filter = (DataSetFilter,)
     search_fields = ('submitter__username', 'data',)
 
     raw_id_fields = ('submitter', 'dataset')
-<<<<<<< HEAD
-=======
     readonly_fields = ('api_path',)
->>>>>>> 4d100e8f
 
     def submitter_name(self, obj):
         return obj.submitter.username if obj.submitter else None
@@ -123,19 +98,6 @@
             qs = qs.filter(dataset__owner=user)
         return qs
 
-<<<<<<< HEAD
-
-class InlineApiKeyAdmin(admin.StackedInline):
-    model = ApiKey.datasets.through
-    raw_id_fields = ['apikey']
-    extra = 1
-
-
-class InlineOriginAdmin(admin.StackedInline):
-    model = Origin.datasets.through
-    raw_id_fields = ['origin']
-    extra = 1
-=======
     def get_form(self, request, obj=None, **kwargs):
         FormWithJSONCleaning = super(SubmittedThingAdmin, self).get_form(request, obj=obj, **kwargs)
 
@@ -200,7 +162,6 @@
                 + self.permissions_list(instance)
             )
     edit_url.allow_tags = True
->>>>>>> 4d100e8f
 
 
 class InlineGroupAdmin(admin.StackedInline):
@@ -230,14 +191,6 @@
     # list_filter = ('name',)
 
 
-<<<<<<< HEAD
-class DataSetAdmin(admin.ModelAdmin):
-    list_display = ('display_name', 'slug', 'owner')
-    prepopulated_fields = {'slug': ['display_name']}
-
-    raw_id_fields = ('owner',)
-    inlines = [InlineApiKeyAdmin, InlineOriginAdmin, InlineGroupAdmin]
-=======
 class DataSetAdmin(DjangoObjectActions, admin.ModelAdmin):
     list_display = ('display_name', 'slug', 'owner')
     prepopulated_fields = {'slug': ['display_name']}
@@ -271,7 +224,6 @@
         path = reverse('dataset-detail', args=[instance.owner, instance.slug])
         return '<a href="{0}">{0}</a>'.format(path)
     api_path.allow_tags = True
->>>>>>> 4d100e8f
 
     def get_queryset(self, request):
         qs = super(DataSetAdmin, self).get_queryset(request)
@@ -279,11 +231,7 @@
         if not user.is_superuser:
             qs = qs.filter(owner=user)
         return qs
-<<<<<<< HEAD
-    
-=======
-
->>>>>>> 4d100e8f
+
     def get_form(self, request, obj=None, **kwargs):
         # Hide the owner field from non-superusers. All objects visible to the
         # user should be assumed to be owned by themselves.
@@ -315,18 +263,6 @@
 
     list_display = SubmittedThingAdmin.list_display + ('place', 'set_',)
     list_filter = (SubmissionSetFilter,) + SubmittedThingAdmin.list_filter
-<<<<<<< HEAD
-    search_fields = ('parent__name',) + SubmittedThingAdmin.search_fields
-
-    def set_(self, obj):
-        return obj.parent.name
-    set_.short_description = 'Set'
-    set_.admin_order_field = 'parent__name'
-
-    def place(self, obj):
-        return obj.parent.place_id
-    place.admin_order_field = 'parent__place'
-=======
     search_fields = ('set_name',) + SubmittedThingAdmin.search_fields
 
     raw_id_fields = ('submitter', 'dataset', 'place')
@@ -344,7 +280,6 @@
         path = reverse('submission-detail', args=[instance.dataset.owner, instance.dataset.slug, instance.place.id, instance.set_name, instance.id])
         return '<a href="{0}">{0}</a>'.format(path)
     api_path.allow_tags = True
->>>>>>> 4d100e8f
 
 
 class ActionAdmin(admin.ModelAdmin):
