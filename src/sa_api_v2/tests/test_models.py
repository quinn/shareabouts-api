--- conflicted
+++ resolved
@@ -58,9 +58,6 @@
         st.submitter_name = 'changed'
         st.save(silent=True)
         qs = Action.objects.all()
-<<<<<<< HEAD
-        self.assertEqual(qs.count(), 1)
-=======
         self.assertEqual(qs.count(), 1)
 
 
@@ -508,5 +505,4 @@
 # - General client permission allows reading and restricts writing
 # - Specific client permission allows/restricts reading and writing
 # - General group permission allows reading and restricts writing
-# - Specific group permission allows/restricts reading and writing
->>>>>>> 4d100e8f
+# - Specific group permission allows/restricts reading and writing