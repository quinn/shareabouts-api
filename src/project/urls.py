from django.conf.urls import patterns, include, url

# Uncomment the next two lines to enable the admin:
from django.contrib import admin
from django.http import HttpResponseRedirect, HttpResponse

admin.autodiscover()

urlpatterns = patterns('',
    # Examples:
    # url(r'^$', 'project.views.home', name='home'),
    # url(r'^project/', include('project.foo.urls')),

    # NOTE: Redirect all manager urls until the manager is fixed.
    url(r'^$', lambda x: HttpResponseRedirect('http://openplans.org/shareabouts/')),

    # Uncomment the admin/doc line below to enable admin documentation:
    # url(r'^admin/doc/', include('django.contrib.admindocs.urls')),

    # Uncomment the next line to enable the admin:
    url(r'^admin/', include(admin.site.urls)),

    # For now, use basic auth.
    url(r'^accounts/', include('django.contrib.auth.urls')),
    url(r'^accounts/logout/$', 'django.contrib.auth.views.logout_then_login',
        name='manager_logout'),

    # For now, the API and the management console are hosted together.
    url(r'^api/v2/', include('sa_api_v2.urls')),
<<<<<<< HEAD
    url(r'^manage/', include('sa_manager.urls')),

)
=======
    url(r'^api/v1/', lambda x: HttpResponse(status=410)),
    # NOTE: Redirect all manager urls until the manager is fixed.
    url(r'^manage/', lambda x: HttpResponseRedirect('http://openplans.org/shareabouts/')),

)

# Debug toolbar explicit setup
from django.conf import settings
if settings.DEBUG:
    import debug_toolbar
    urlpatterns += patterns('',
        url(r'^__debug__/', include(debug_toolbar.urls)),
    )
>>>>>>> 4d100e8f
<|MERGE_RESOLUTION|>--- conflicted
+++ resolved
@@ -27,11 +27,6 @@
 
     # For now, the API and the management console are hosted together.
     url(r'^api/v2/', include('sa_api_v2.urls')),
-<<<<<<< HEAD
-    url(r'^manage/', include('sa_manager.urls')),
-
-)
-=======
     url(r'^api/v1/', lambda x: HttpResponse(status=410)),
     # NOTE: Redirect all manager urls until the manager is fixed.
     url(r'^manage/', lambda x: HttpResponseRedirect('http://openplans.org/shareabouts/')),
@@ -44,5 +39,4 @@
     import debug_toolbar
     urlpatterns += patterns('',
         url(r'^__debug__/', include(debug_toolbar.urls)),
-    )
->>>>>>> 4d100e8f
+    )