from os import environ

DEBUG = True
TEMPLATE_DEBUG = DEBUG
SHOW_DEBUG_TOOLBAR = DEBUG

ADMINS = (
    # ('Your Name', 'your_email@example.com'),
)

MANAGERS = ADMINS

DATABASES = {
    'default': {
        'ENGINE': 'django.db.backends.', # Add 'postgresql_psycopg2', 'mysql', 'sqlite3' or 'oracle'.
        'NAME': '',                      # Or path to database file if using sqlite3.
        'USER': '',                      # Not used with sqlite3.
        'PASSWORD': '',                  # Not used with sqlite3.
        'HOST': '',                      # Set to empty string for localhost. Not used with sqlite3.
        'PORT': '',                      # Set to empty string for default. Not used with sqlite3.
    }
}

###############################################################################
#
# Server Configuration
#

# Hosts/domain names that are valid for this site; required if DEBUG is False
# See https://docs.djangoproject.com/en/1.5/ref/settings/#allowed-hosts
ALLOWED_HOSTS = ['*']
SECRET_KEY = 'pbv(g=%7$$4rzvl88e24etn57-%n0uw-@y*=7ak422_3!zrc9+'
SITE_ID = 1

# How long to keep api cache values. Since the api will invalidate the cache
# automatically when appropriate, this can (and should) be set to something
# large.
API_CACHE_TIMEOUT = 604800  # a week

###############################################################################
#
# Time Zones
#

TIME_ZONE = 'Universal'
USE_TZ = True

###############################################################################
#
# Internationalization and Localization
#

LANGUAGE_CODE = 'en-us'
USE_I18N = True
USE_L10N = True

###############################################################################
#
# Templates and Static Assets
#

MEDIA_ROOT = ''
MEDIA_URL = ''

STATIC_ROOT = ''
STATIC_URL = '/static/'
STATICFILES_FINDERS = (
    'django.contrib.staticfiles.finders.FileSystemFinder',
    'django.contrib.staticfiles.finders.AppDirectoriesFinder',
)
STATICFILES_DIRS = ()

TEMPLATE_LOADERS = (
    'django.template.loaders.filesystem.Loader',
    'django.template.loaders.app_directories.Loader',
)
TEMPLATE_DIRS = ()

TEMPLATE_CONTEXT_PROCESSORS = (
    "django.contrib.auth.context_processors.auth",
    "django.core.context_processors.debug",
    "django.core.context_processors.i18n",
    "django.core.context_processors.media",
    "django.core.context_processors.static",
    "django.core.context_processors.tz",
    "django.contrib.messages.context_processors.messages",
    'django.core.context_processors.request',
)

###############################################################################
#
# Django Rest Framework
#
REST_FRAMEWORK = {
    'PAGINATE_BY': 50,
    'PAGINATE_BY_PARAM': 'page_size'
}

###############################################################################
#
# Request/Response processing
#

WSGI_APPLICATION = 'project.wsgi.application'
ROOT_URLCONF = 'project.urls'

MIDDLEWARE_CLASSES = (
    'django.middleware.common.CommonMiddleware',
    'django.contrib.sessions.middleware.SessionMiddleware',
    'django.middleware.csrf.CsrfViewMiddleware',
    'django.contrib.auth.middleware.AuthenticationMiddleware',
    'django.contrib.messages.middleware.MessageMiddleware',
    'social.apps.django_app.middleware.SocialAuthExceptionMiddleware',
    # Uncomment the next line for simple clickjacking protection:
    # 'django.middleware.clickjacking.XFrameOptionsMiddleware',
    'debug_toolbar.middleware.DebugToolbarMiddleware',

    'sa_api_v2.middleware.RequestTimeLogger',
)

###############################################################################
#
# Pluggable Applications
#

INSTALLED_APPS = (
    'django.contrib.auth',
    'django.contrib.contenttypes',
    'django.contrib.sessions',
    'django.contrib.sites',
    'django.contrib.messages',
    'django.contrib.staticfiles',
    # Uncomment the next line to enable the admin:
    'django.contrib.admin',
    # Uncomment the next line to enable admin documentation:
    # 'django.contrib.admindocs',
    'django.contrib.gis',

    # 3rd-party reusaple apps
    'djangorestframework',
    'rest_framework',
    'south',
    'django_nose',
    'debug_toolbar',
    'storages',
    'social.apps.django_app.default',

    # Project apps
    'beta_signup',
<<<<<<< HEAD
    'sa_api',
    'sa_api.apikey',
=======
    'sa_api_v2',
    'sa_api_v2.apikey',
>>>>>>> 1e0d734c
    'sa_api_v1',
    'sa_api_v1.apikey_v1',
    'sa_manager',
)

###############################################################################
#
# Authentication
#

AUTHENTICATION_BACKENDS = (
    # See http://django-social-auth.readthedocs.org/en/latest/configuration.html
    # for list of available backends.
    'social.backends.twitter.TwitterOAuth',
    'social.backends.facebook.FacebookOAuth2',
    'django.contrib.auth.backends.ModelBackend',
)

SOCIAL_AUTH_USER_MODEL = 'auth.User'
SOCIAL_AUTH_PROTECTED_USER_FIELDS = ['email',]

SOCIAL_AUTH_FACEBOOK_EXTRA_DATA = ['name', 'picture', 'bio']
SOCIAL_AUTH_TWITTER_EXTRA_DATA = ['name', 'description', 'profile_image_url']

# Explicitly request the following extra things from facebook
SOCIAL_AUTH_FACEBOOK_PROFILE_EXTRA_PARAMS = {'fields': 'id,name,picture.width(96).height(96),first_name,last_name,bio'}


################################################################################
#
# Testing and administration
#

# Tests (nose)
TEST_RUNNER = 'django_nose.NoseTestSuiteRunner'
SOUTH_TESTS_MIGRATE = True

# Debug toolbar
def custom_show_toolbar(request):
    return SHOW_DEBUG_TOOLBAR
DEBUG_TOOLBAR_CONFIG = {
    'SHOW_TOOLBAR_CALLBACK': custom_show_toolbar,
    'INTERCEPT_REDIRECTS': False
}
INTERNAL_IPS = ('127.0.0.1',)

################################################################################
#
# Logging Configuration
#

LOGGING = {
    'version': 1,
    'disable_existing_loggers': False,
    'filters': {
        'require_debug_false': {
            '()': 'django.utils.log.RequireDebugFalse'
        }
    },
    'formatters': {
        'verbose': {
            'format': '%(levelname)s %(asctime)s %(name)s: %(message)s %(process)d %(thread)d'
        },
        'moderate': {
            'format': '%(levelname)s %(asctime)s %(name)s: %(message)s'
        },
        'simple': {
            'format': '%(levelname)s %(message)s'
        },
    },
    'handlers': {
        'mail_admins': {
            'level': 'ERROR',
            'filters': ['require_debug_false'],
            'class': 'django.utils.log.AdminEmailHandler'
        },
        'console': {
            'level': 'INFO',
            'class': 'logging.StreamHandler',
            'formatter': 'moderate'
        },
    },
    'loggers': {
        'django.request': {
            'handlers': ['mail_admins'],
            'level': 'ERROR',
            'propagate': True,
        },
        'sa_api_v2': {
            'handlers': ['console'],
            'level': 'INFO',
            'propagate': True,
        },
        'sa_api_v1': {
            'handlers': ['console'],
            'level': 'INFO',
            'propagate': True,
        },
        'sa_manager': {
            'handlers': ['console'],
            'level': 'INFO',
            'propagate': True,
        },

        'django.request': {
            'handlers': ['mail_admins'],
            'level': 'ERROR',
            'propagate': True,
        },

        'django.db.backends': {
            'handlers': ['console'],
            'level': 'DEBUG',
            'propagate': True,
        },

        'utils.request_timer': {
            'handlers': ['console'],
            'level': 'DEBUG',
            'propagate': True,
        },

        'storages': {
            'handlers': ['console'],
            'level': 'DEBUG',
            'propagate': True,
        },

        'redis_cache': {
            'handlers': ['console'],
            'level': 'DEBUG',
            'propagate': True,
        },
    }
}

##############################################################################
# Environment loading
from urlparse import urlparse

if 'DATABASE_URL' in environ:
    import dj_database_url
    # NOTE: Be sure that your DATABASE_URL has the 'postgis://' scheme.
    DATABASES = {'default': dj_database_url.config()}

if 'DEBUG' in environ:
    DEBUG = (environ['DEBUG'].lower() == 'true')
    TEMPLATE_DEBUG = DEBUG

if 'REDIS_URL' in environ:
    scheme, connstring = environ['REDIS_URL'].split('://')
    userpass, netloc = connstring.split('@')
    userename, password = userpass.split(':')
    CACHES = {
        "default": {
            "BACKEND": "redis_cache.cache.RedisCache",
            "LOCATION": "%s:1" % (netloc,),
            "OPTIONS": {
                "CLIENT_CLASS": "redis_cache.client.DefaultClient",
                "PASSWORD": password,
            }
        }
    }

    SESSION_ENGINE = "django.contrib.sessions.backends.cache"

if all([key in environ for key in ('SHAREABOUTS_AWS_KEY',
                                   'SHAREABOUTS_AWS_SECRET',
                                   'SHAREABOUTS_AWS_BUCKET')]):
    AWS_ACCESS_KEY_ID = environ['SHAREABOUTS_AWS_KEY']
    AWS_SECRET_ACCESS_KEY = environ['SHAREABOUTS_AWS_SECRET']
    AWS_STORAGE_BUCKET_NAME = environ['SHAREABOUTS_AWS_BUCKET']
    AWS_QUERYSTRING_AUTH = False
    AWS_PRELOAD_METADATA = True

    DEFAULT_FILE_STORAGE = 'storages.backends.s3boto.S3BotoStorage'
    ATTACHMENT_STORAGE = DEFAULT_FILE_STORAGE
    STATICFILES_STORAGE = DEFAULT_FILE_STORAGE
    STATIC_URL = 'http://%s.s3.amazonaws.com/' % AWS_STORAGE_BUCKET_NAME

if 'SHAREABOUTS_ADMIN_EMAIL' in environ:
    ADMINS = (
        ('Shareabouts API Admin', environ.get('SHAREABOUTS_ADMIN_EMAIL')),
    )

if 'CONSOLE_LOG_LEVEL' in environ:
    LOGGING['handlers']['console']['level'] = environ.get('CONSOLE_LOG_LEVEL')

##############################################################################
# Local GEOS/GDAL installations (for Heroku)

import os.path

if os.path.exists('/app/.geodjango/geos/lib/libgeos_c.so'):
    GEOS_LIBRARY_PATH = '/app/.geodjango/geos/lib/libgeos_c.so'

if os.path.exists('/app/.geodjango/gdal/lib/libgdal.so'):
    GDAL_LIBRARY_PATH = '/app/.geodjango/gdal/lib/libgdal.so'

##############################################################################
# Local settings overrides
# ------------------------
# Override settings values by importing the local_settings.py module.

try:
    from .local_settings import *
except ImportError:
    pass<|MERGE_RESOLUTION|>--- conflicted
+++ resolved
@@ -147,13 +147,8 @@
 
     # Project apps
     'beta_signup',
-<<<<<<< HEAD
-    'sa_api',
-    'sa_api.apikey',
-=======
     'sa_api_v2',
     'sa_api_v2.apikey',
->>>>>>> 1e0d734c
     'sa_api_v1',
     'sa_api_v1.apikey_v1',
     'sa_manager',
