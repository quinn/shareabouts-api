--- conflicted
+++ resolved
@@ -126,15 +126,12 @@
     'sa_api_v2.middleware.UniversalP3PHeader',
 )
 
-<<<<<<< HEAD
-=======
 # We only use the CORS Headers app for oauth. The Shareabouts API resources
 # have their own base view that handles CORS headers.
 CORS_URLS_REGEX = r'^/api/v\d+/users/oauth2/.*$'
 CORS_ORIGIN_ALLOW_ALL = True
 CORS_ALLOW_CREDENTIALS = True
 
->>>>>>> 4d100e8f
 
 ###############################################################################
 #
@@ -156,10 +153,7 @@
 
     # =================================
     # 3rd-party reusaple apps
-<<<<<<< HEAD
-=======
     # =================================
->>>>>>> 4d100e8f
     'rest_framework',
     'south',
     'django_nose',
@@ -182,11 +176,7 @@
     'sa_api_v2',
     'sa_api_v2.apikey',
     'sa_api_v2.cors',
-<<<<<<< HEAD
-    'sa_manager',
-=======
     'remote_client_user',
->>>>>>> 4d100e8f
 )
 
 
@@ -311,14 +301,6 @@
             'level': 'INFO',
             'propagate': True,
         },
-<<<<<<< HEAD
-        'sa_manager': {
-            'handlers': ['console'],
-            'level': 'INFO',
-            'propagate': True,
-        },
-=======
->>>>>>> 4d100e8f
 
         'django.db.backends': {
             'handlers': ['console'],
@@ -441,11 +423,6 @@
 
 
 ##############################################################################
-<<<<<<< HEAD
-# Debug Toolbar
-# ------------------------
-# Do this after all the settings files have been processed, in case the 
-=======
 # More background processing
 #
 
@@ -457,17 +434,12 @@
 # Debug Toolbar
 # ------------------------
 # Do this after all the settings files have been processed, in case the
->>>>>>> 4d100e8f
 # SHOW_DEBUG_TOOLBAR setting is set.
 
 if SHOW_DEBUG_TOOLBAR:
     INSTALLED_APPS += ('debug_toolbar',)
-<<<<<<< HEAD
-    MIDDLEWARE_CLASSES += ('debug_toolbar.middleware.DebugToolbarMiddleware',)
-=======
     MIDDLEWARE_CLASSES = (
         MIDDLEWARE_CLASSES[:2] +
         ('debug_toolbar.middleware.DebugToolbarMiddleware',) +
         MIDDLEWARE_CLASSES[2:]
-    )
->>>>>>> 4d100e8f
+    )